--- conflicted
+++ resolved
@@ -73,24 +73,15 @@
     }
   }
   
-<<<<<<< HEAD
-  // Build insert data - use org_id as primary field
-=======
   // Build insert data - include both org_id and organization_id for compatibility
->>>>>>> 90b2f146
   const insertData: any = {
     first_name: body.first_name,
     last_name: body.last_name,
     full_name: `${body.first_name} ${body.last_name}`,
     email: body.email,
     phone: body.phone,
-<<<<<<< HEAD
-    org_id: userWithOrg.organizationId,
-    organization_id: userWithOrg.organizationId, // Keep both for compatibility
-=======
     organization_id: userWithOrg.organizationId,
     org_id: userWithOrg.organizationId, // Include both fields for backward compatibility
->>>>>>> 90b2f146
     created_by: userWithOrg.id,
     status: 'active'
   }
@@ -140,40 +131,6 @@
     const page = parseInt(searchParams.get('page') || '1')
     const pageSize = parseInt(searchParams.get('page_size') || '50')
     
-<<<<<<< HEAD
-  const { searchParams } = new URL(request.url)
-  const status = searchParams.get('status')
-  const page = parseInt(searchParams.get('page') || '1')
-  const pageSize = parseInt(searchParams.get('page_size') || '50')
-  
-  const supabase = await createClient()
-  
-  // Calculate range for pagination
-  const from = (page - 1) * pageSize
-  const to = from + pageSize - 1
-  
-  // Build query - filter by organization (support both org_id and organization_id)
-  let query = supabase
-    .from('clients')
-    .select(`
-      *,
-      client_memberships (
-        id,
-        status,
-        start_date,
-        end_date,
-        membership_plan:membership_plans (
-          id,
-          name,
-          price_pennies,
-          billing_period
-        )
-      )
-    `, { count: 'exact' })
-    .or(`organization_id.eq.${userWithOrg.organizationId},org_id.eq.${userWithOrg.organizationId}`)
-    .order('created_at', { ascending: false })
-    .range(from, to)
-=======
     const supabase = await createClient()
     
     // Calculate range for pagination
@@ -190,7 +147,6 @@
       .eq('organization_id', userWithOrg.organizationId)
       .order('created_at', { ascending: false })
       .range(from, to)
->>>>>>> 90b2f146
   
   // Apply status filter
   if (status && status !== 'all') {
