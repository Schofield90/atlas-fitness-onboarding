"use client";

<<<<<<< HEAD
import { Suspense, useState } from 'react'
import { useRouter } from 'next/navigation'
import PageBuilder from '@/app/components/landing-builder/PageBuilder'
import { AITemplateImport } from '@/app/components/landing-builder/AITemplateImport'
import AIPageBuilder from '@/app/components/landing-builder/AIPageBuilder'
import { ArrowLeft, Wand2, Edit } from 'lucide-react'
import Link from 'next/link'
import DashboardLayout from '@/app/components/DashboardLayout'

function LandingPageBuilderContent() {
  const router = useRouter()
  const [saving, setSaving] = useState(false)
  const [showAIImport, setShowAIImport] = useState(false)
  const [showBuilder, setShowBuilder] = useState(false)
  const [aiGenerating, setAiGenerating] = useState(false)
=======
import { Suspense, useState } from "react";
import { useRouter } from "next/navigation";
import PageBuilder from "@/app/components/landing-builder/PageBuilder";
import { AITemplateImport } from "@/app/components/landing-builder/AITemplateImport";
import AIPageBuilder from "@/app/components/landing-builder/AIPageBuilder";
import { ArrowLeft, Wand2, Edit } from "lucide-react";
import Link from "next/link";
import DashboardLayout from "@/app/components/DashboardLayout";

function LandingPageBuilderContent() {
  const router = useRouter();
  const [saving, setSaving] = useState(false);
  const [showAIImport, setShowAIImport] = useState(false);
  const [showBuilder, setShowBuilder] = useState(false);
  const [aiGenerating, setAiGenerating] = useState(false);
>>>>>>> 9971f20d

  const handleSave = async (content: any[]) => {
    // Prompt for page details first; abort if user cancels at any step
    const name = prompt("Enter a name for this landing page:");
    if (name === null) {
      return;
    }
    const finalName = name.trim() === "" ? "Untitled Page" : name;

    const description = prompt("Enter a description (optional):");
    if (description === null) {
      return;
    }
    const finalDescription = description || "";

    setSaving(true);
    try {
      const response = await fetch("/api/landing-pages", {
        method: "POST",
        headers: {
          "Content-Type": "application/json",
        },
        body: JSON.stringify({
          name: finalName,
          description: finalDescription,
          content,
          title: finalName,
          meta_title: finalName,
          meta_description: finalDescription,
        }),
      });

      if (!response.ok) throw new Error("Failed to save page");

      const { data } = await response.json();
      alert("Page saved successfully!");
      router.push(`/landing-pages/builder/${data.id}`);
    } catch (error) {
      console.error("Error saving page:", error);
      alert("Failed to save page");
    } finally {
      setSaving(false);
    }
  };

  const handlePublish = async (content: any[]) => {
    // First save, then publish
    await handleSave(content);
  };

  const handleAIGenerate = async (description: string) => {
    setAiGenerating(true);
    try {
      const response = await fetch("/api/landing-pages/ai-build", {
        method: "POST",
        headers: {
          "Content-Type": "application/json",
        },
        body: JSON.stringify({ description }),
      });

      if (!response.ok) {
        const error = await response.json();
        throw new Error(error.error || "Failed to generate page");
      }

      const { data } = await response.json();
      alert("Page generated successfully!");
      router.push(`/landing-pages/builder/${data.id}`);
    } catch (error: any) {
      console.error("Error generating page:", error);
      alert(error.message || "Failed to generate page");
    } finally {
      setAiGenerating(false);
    }
  };

  const handleAIGenerate = async (description: string) => {
    setAiGenerating(true)
    try {
      const response = await fetch('/api/landing-pages/ai-build', {
        method: 'POST',
        headers: {
          'Content-Type': 'application/json'
        },
        body: JSON.stringify({ description })
      })

      if (!response.ok) {
        const error = await response.json()
        throw new Error(error.error || 'Failed to generate page')
      }

      const { data } = await response.json()
      alert('Page generated successfully!')
      router.push(`/landing-pages/builder/${data.id}`)
    } catch (error: any) {
      console.error('Error generating page:', error)
      alert(error.message || 'Failed to generate page')
    } finally {
      setAiGenerating(false)
    }
  }

  if (!showBuilder && !showAIImport) {
    return (
      <div className="min-h-screen bg-gray-50">
        <div className="bg-white border-b border-gray-200 px-4 py-3">
          <div className="flex items-center gap-4">
            <Link
              href="/landing-pages"
              className="p-2 hover:bg-gray-100 rounded-lg"
            >
              <ArrowLeft className="w-5 h-5" />
            </Link>
            <h1 className="text-lg font-semibold">Create Landing Page</h1>
          </div>
        </div>

        <div className="max-w-4xl mx-auto p-8">
          <h2 className="text-2xl font-bold text-gray-900 mb-2">
            How would you like to create your landing page?
          </h2>
          <p className="text-gray-600 mb-8">
<<<<<<< HEAD
            Choose to start from scratch, let AI generate from a description, or import from an existing website
=======
            Choose to start from scratch, let AI generate from a description, or
            import from an existing website
>>>>>>> 9971f20d
          </p>

          <div className="grid grid-cols-1 md:grid-cols-3 gap-6">
            {/* Start from scratch */}
            <button
              onClick={() => setShowBuilder(true)}
              className="p-6 bg-white border-2 border-gray-200 rounded-lg hover:border-blue-500 hover:shadow-lg transition-all text-left"
            >
              <div className="flex items-center gap-3 mb-4">
                <div className="p-3 bg-blue-100 rounded-lg">
                  <Edit className="w-6 h-6 text-blue-600" />
                </div>
                <h3 className="text-lg font-semibold">Start from Scratch</h3>
              </div>
              <p className="text-gray-600 mb-4">
                Use our drag-and-drop builder to create a custom landing page
                with pre-built components.
              </p>
              <div className="text-sm text-gray-500">
                • Full control over design
                <br />• Choose from 8+ components
                <br />• Real-time preview
              </div>
            </button>

            {/* AI Build from Description */}
            <div className="p-6 bg-white border-2 border-gray-200 rounded-lg">
              <div className="flex items-center gap-3 mb-4">
                <div className="p-3 bg-purple-100 rounded-lg">
                  <Wand2 className="w-6 h-6 text-purple-600" />
                </div>
<<<<<<< HEAD
                <h3 className="text-lg font-semibold">AI Build from Description</h3>
              </div>
              <p className="text-gray-600 mb-4">
                Describe what you want and let AI create a complete landing page tailored to your needs.
=======
                <h3 className="text-lg font-semibold">
                  AI Build from Description
                </h3>
              </div>
              <p className="text-gray-600 mb-4">
                Describe what you want and let AI create a complete landing page
                tailored to your needs.
>>>>>>> 9971f20d
              </p>
              <div className="text-sm text-gray-500 mb-4">
                • Describe your page in plain English
                <br />• AI generates complete layout
                <br />• Fully editable result
              </div>
<<<<<<< HEAD
              <AIPageBuilder onGenerate={handleAIGenerate} loading={aiGenerating} />
=======
              <AIPageBuilder
                onGenerate={handleAIGenerate}
                loading={aiGenerating}
              />
>>>>>>> 9971f20d
            </div>

            {/* AI Import */}
            <button
              onClick={() => setShowAIImport(true)}
              className="p-6 bg-white border-2 border-gray-200 rounded-lg hover:border-purple-500 hover:shadow-lg transition-all text-left"
            >
              <div className="flex items-center gap-3 mb-4">
                <div className="p-3 bg-purple-100 rounded-lg">
                  <Wand2 className="w-6 h-6 text-purple-600" />
                </div>
                <h3 className="text-lg font-semibold">Import from URL</h3>
              </div>
              <p className="text-gray-600 mb-4">
                Enter any website URL and let AI create a customizable template
                based on that design.
              </p>
              <div className="text-sm text-gray-500">
                • AI-powered analysis
                <br />• Instant template generation
                <br />• Fully editable result
              </div>
            </button>
          </div>
        </div>
      </div>
    );
  }

  if (showAIImport) {
    return (
      <div className="min-h-screen bg-gray-50">
        <div className="bg-white border-b border-gray-200 px-4 py-3">
          <div className="flex items-center gap-4">
            <button
              onClick={() => setShowAIImport(false)}
              className="p-2 hover:bg-gray-100 rounded-lg"
            >
              <ArrowLeft className="w-5 h-5" />
            </button>
            <h1 className="text-lg font-semibold">Import from URL</h1>
          </div>
        </div>

        <div className="max-w-2xl mx-auto p-8">
          <AITemplateImport
            onImportComplete={(id) => {
              router.push(`/landing-pages/builder/${id}`);
            }}
          />
        </div>
      </div>
    );
  }

  return (
    <div className="h-screen flex flex-col">
      {/* Top Bar */}
      <div className="bg-white border-b border-gray-200 px-4 py-3">
        <div className="flex items-center justify-between">
          <div className="flex items-center gap-4">
            <button
              onClick={() => setShowBuilder(false)}
              className="p-2 hover:bg-gray-100 rounded-lg"
            >
              <ArrowLeft className="w-5 h-5" />
            </button>
            <div>
              <h1 className="text-lg font-semibold">New Landing Page</h1>
              <p className="text-sm text-gray-600">
                Drag and drop components to build your page
              </p>
            </div>
          </div>
          {saving && <div className="text-sm text-gray-600">Saving...</div>}
        </div>
      </div>

      {/* Page Builder */}
      <div className="flex-1">
        <PageBuilder onSave={handleSave} onPublish={handlePublish} />
      </div>
    </div>
<<<<<<< HEAD
  )
=======
  );
>>>>>>> 9971f20d
}

export default function LandingPageBuilderPage() {
  return (
    <DashboardLayout userData={null}>
      <Suspense
        fallback={
          <div className="flex items-center justify-center min-h-screen">
            <div className="animate-spin rounded-full h-12 w-12 border-b-2 border-orange-500"></div>
          </div>
        }
      >
        <LandingPageBuilderContent />
      </Suspense>
    </DashboardLayout>
<<<<<<< HEAD
  )
=======
  );
>>>>>>> 9971f20d
}<|MERGE_RESOLUTION|>--- conflicted
+++ resolved
@@ -1,22 +1,5 @@
 "use client";
 
-<<<<<<< HEAD
-import { Suspense, useState } from 'react'
-import { useRouter } from 'next/navigation'
-import PageBuilder from '@/app/components/landing-builder/PageBuilder'
-import { AITemplateImport } from '@/app/components/landing-builder/AITemplateImport'
-import AIPageBuilder from '@/app/components/landing-builder/AIPageBuilder'
-import { ArrowLeft, Wand2, Edit } from 'lucide-react'
-import Link from 'next/link'
-import DashboardLayout from '@/app/components/DashboardLayout'
-
-function LandingPageBuilderContent() {
-  const router = useRouter()
-  const [saving, setSaving] = useState(false)
-  const [showAIImport, setShowAIImport] = useState(false)
-  const [showBuilder, setShowBuilder] = useState(false)
-  const [aiGenerating, setAiGenerating] = useState(false)
-=======
 import { Suspense, useState } from "react";
 import { useRouter } from "next/navigation";
 import PageBuilder from "@/app/components/landing-builder/PageBuilder";
@@ -32,7 +15,6 @@
   const [showAIImport, setShowAIImport] = useState(false);
   const [showBuilder, setShowBuilder] = useState(false);
   const [aiGenerating, setAiGenerating] = useState(false);
->>>>>>> 9971f20d
 
   const handleSave = async (content: any[]) => {
     // Prompt for page details first; abort if user cancels at any step
@@ -110,33 +92,6 @@
     }
   };
 
-  const handleAIGenerate = async (description: string) => {
-    setAiGenerating(true)
-    try {
-      const response = await fetch('/api/landing-pages/ai-build', {
-        method: 'POST',
-        headers: {
-          'Content-Type': 'application/json'
-        },
-        body: JSON.stringify({ description })
-      })
-
-      if (!response.ok) {
-        const error = await response.json()
-        throw new Error(error.error || 'Failed to generate page')
-      }
-
-      const { data } = await response.json()
-      alert('Page generated successfully!')
-      router.push(`/landing-pages/builder/${data.id}`)
-    } catch (error: any) {
-      console.error('Error generating page:', error)
-      alert(error.message || 'Failed to generate page')
-    } finally {
-      setAiGenerating(false)
-    }
-  }
-
   if (!showBuilder && !showAIImport) {
     return (
       <div className="min-h-screen bg-gray-50">
@@ -157,12 +112,8 @@
             How would you like to create your landing page?
           </h2>
           <p className="text-gray-600 mb-8">
-<<<<<<< HEAD
-            Choose to start from scratch, let AI generate from a description, or import from an existing website
-=======
             Choose to start from scratch, let AI generate from a description, or
             import from an existing website
->>>>>>> 9971f20d
           </p>
 
           <div className="grid grid-cols-1 md:grid-cols-3 gap-6">
@@ -194,12 +145,6 @@
                 <div className="p-3 bg-purple-100 rounded-lg">
                   <Wand2 className="w-6 h-6 text-purple-600" />
                 </div>
-<<<<<<< HEAD
-                <h3 className="text-lg font-semibold">AI Build from Description</h3>
-              </div>
-              <p className="text-gray-600 mb-4">
-                Describe what you want and let AI create a complete landing page tailored to your needs.
-=======
                 <h3 className="text-lg font-semibold">
                   AI Build from Description
                 </h3>
@@ -207,21 +152,16 @@
               <p className="text-gray-600 mb-4">
                 Describe what you want and let AI create a complete landing page
                 tailored to your needs.
->>>>>>> 9971f20d
               </p>
               <div className="text-sm text-gray-500 mb-4">
                 • Describe your page in plain English
                 <br />• AI generates complete layout
                 <br />• Fully editable result
               </div>
-<<<<<<< HEAD
-              <AIPageBuilder onGenerate={handleAIGenerate} loading={aiGenerating} />
-=======
               <AIPageBuilder
                 onGenerate={handleAIGenerate}
                 loading={aiGenerating}
               />
->>>>>>> 9971f20d
             </div>
 
             {/* AI Import */}
@@ -305,11 +245,7 @@
         <PageBuilder onSave={handleSave} onPublish={handlePublish} />
       </div>
     </div>
-<<<<<<< HEAD
-  )
-=======
   );
->>>>>>> 9971f20d
 }
 
 export default function LandingPageBuilderPage() {
@@ -325,9 +261,5 @@
         <LandingPageBuilderContent />
       </Suspense>
     </DashboardLayout>
-<<<<<<< HEAD
-  )
-=======
   );
->>>>>>> 9971f20d
 }