"use client";

<<<<<<< HEAD
import { Suspense, useState, useEffect } from 'react'
import { useRouter } from 'next/navigation'
import Link from 'next/link'
import { Plus, Eye, Edit, Trash2, Copy, ExternalLink, MoreVertical, Wand2 } from 'lucide-react'
import { AITemplateImport } from '@/app/components/landing-builder/AITemplateImport'
import DashboardLayout from '@/app/components/DashboardLayout'
=======
import { Suspense, useState, useEffect } from "react";
import { useRouter } from "next/navigation";
import Link from "next/link";
import {
  Plus,
  Eye,
  Edit,
  Trash2,
  Copy,
  ExternalLink,
  MoreVertical,
  Wand2,
} from "lucide-react";
import { AITemplateImport } from "@/app/components/landing-builder/AITemplateImport";
import DashboardLayout from "@/app/components/DashboardLayout";
>>>>>>> 9971f20d

interface LandingPage {
  id: string;
  name: string;
  slug: string;
  title: string;
  description: string;
  status: "draft" | "published" | "archived";
  views_count: number;
  conversions_count: number;
  conversion_rate: number;
  published_at: string | null;
  created_at: string;
  updated_at: string;
}

function LandingPagesContent() {
<<<<<<< HEAD
  const [pages, setPages] = useState<LandingPage[]>([])
  const [loading, setLoading] = useState(true)
  const [showAIImport, setShowAIImport] = useState(false)
  const router = useRouter()
=======
  const [pages, setPages] = useState<LandingPage[]>([]);
  const [loading, setLoading] = useState(true);
  const [showAIImport, setShowAIImport] = useState(false);
  const router = useRouter();
>>>>>>> 9971f20d

  useEffect(() => {
    fetchPages();
  }, []);

  const fetchPages = async () => {
    try {
      const response = await fetch("/api/landing-pages");
      if (!response.ok) throw new Error("Failed to fetch pages");
      const { data } = await response.json();
      setPages(data || []);
    } catch (error) {
      console.error("Error fetching pages:", error);
    } finally {
      setLoading(false);
    }
  };

  const handleDelete = async (id: string) => {
    if (!confirm("Are you sure you want to delete this landing page?")) return;

    try {
      const response = await fetch(`/api/landing-pages/${id}`, {
        method: "DELETE",
      });
      if (!response.ok) throw new Error("Failed to delete page");
      fetchPages();
    } catch (error) {
      console.error("Error deleting page:", error);
    }
  };

  const handlePublish = async (id: string) => {
    try {
      const response = await fetch(`/api/landing-pages/${id}/publish`, {
        method: "POST",
      });
      if (!response.ok) throw new Error("Failed to publish page");
      fetchPages();
    } catch (error) {
      console.error("Error publishing page:", error);
    }
  };

  const handleUnpublish = async (id: string) => {
    try {
      const response = await fetch(`/api/landing-pages/${id}/publish`, {
        method: "DELETE",
      });
      if (!response.ok) throw new Error("Failed to unpublish page");
      fetchPages();
    } catch (error) {
      console.error("Error unpublishing page:", error);
    }
  };

  const getStatusBadge = (status: string) => {
    const styles = {
      draft: "bg-gray-700 text-gray-300",
      published: "bg-green-900 text-green-300",
      archived: "bg-red-900 text-red-300",
    };
    return (
      <span
        className={`px-2 py-1 text-xs font-medium rounded-full ${styles[status as keyof typeof styles]}`}
      >
        {status.charAt(0).toUpperCase() + status.slice(1)}
      </span>
    );
  };

  if (loading) {
    return (
      <div className="flex items-center justify-center h-96">
        <div className="animate-spin rounded-full h-12 w-12 border-b-2 border-blue-600"></div>
      </div>
    );
  }

  return (
    <div className="container mx-auto px-4 py-8">
      <div className="flex justify-between items-center mb-8">
        <div>
          <h1 className="text-3xl font-bold text-white">Landing Pages</h1>
          <p className="text-gray-400 mt-1">
            Create and manage your landing pages
          </p>
        </div>
        <div className="flex gap-2">
          <button
            onClick={() => setShowAIImport(!showAIImport)}
            className="bg-purple-600 text-white px-4 py-2 rounded-lg hover:bg-purple-700 transition-colors flex items-center gap-2"
          >
            <Wand2 className="w-5 h-5" />
            AI Import
          </button>
          <Link
            href="/landing-pages/builder"
            className="bg-blue-600 text-white px-4 py-2 rounded-lg hover:bg-blue-700 transition-colors flex items-center gap-2"
          >
            <Plus className="w-5 h-5" />
            Create New Page
          </Link>
        </div>
      </div>

      {showAIImport && (
        <div className="mb-8">
          <AITemplateImport
            onImportComplete={(id) => {
              setShowAIImport(false);
              router.push(`/landing-pages/builder/${id}`);
            }}
          />
        </div>
      )}

      {pages.length === 0 ? (
        <div className="text-center py-16 bg-gray-800 rounded-lg border border-gray-700">
          <div className="w-20 h-20 bg-gray-700 rounded-full flex items-center justify-center mx-auto mb-4">
            <Copy className="w-10 h-10 text-gray-500" />
          </div>
          <h3 className="text-lg font-medium text-white mb-2">
            No landing pages yet
          </h3>
          <p className="text-gray-400 mb-6">
            Create your first landing page to get started
          </p>
          <Link
            href="/landing-pages/builder"
            className="bg-blue-600 text-white px-6 py-2 rounded-lg hover:bg-blue-700 inline-flex items-center gap-2"
          >
            <Plus className="w-5 h-5" />
            Create Landing Page
          </Link>
        </div>
      ) : (
        <div className="grid grid-cols-1 md:grid-cols-2 lg:grid-cols-3 gap-6">
          {pages.map((page) => (
            <div
              key={page.id}
              className="bg-gray-800 rounded-lg border border-gray-700 overflow-hidden hover:border-gray-600 transition-colors"
            >
              {/* Page Preview */}
              <div className="h-48 bg-gradient-to-br from-gray-700 to-gray-800 relative">
                <div className="absolute inset-0 flex items-center justify-center">
                  <Copy className="w-16 h-16 text-gray-600" />
                </div>
                <div className="absolute top-2 right-2">
                  {getStatusBadge(page.status)}
                </div>
              </div>

              {/* Page Info */}
              <div className="p-4">
                <h3 className="font-semibold text-white mb-1">{page.name}</h3>
                <p className="text-sm text-gray-400 mb-3 line-clamp-2">
                  {page.description || "No description"}
                </p>

                {/* Stats */}
                <div className="flex items-center justify-between text-sm text-gray-400 mb-3">
                  <span className="flex items-center gap-1">
                    <Eye className="w-4 h-4" />
                    {page.views_count || 0} views
                  </span>
                  <span>{page.conversion_rate || 0}% conversion</span>
                </div>

                {/* Actions */}
                <div className="flex items-center gap-2">
                  <Link
                    href={`/landing-pages/builder/${page.id}`}
                    className="flex-1 bg-gray-700 text-gray-300 px-3 py-1.5 rounded hover:bg-gray-600 transition-colors text-sm text-center"
                  >
                    Edit
                  </Link>

                  {page.status === "published" ? (
                    <>
                      <a
                        href={`/l/${page.slug}`}
                        target="_blank"
                        rel="noopener noreferrer"
                        className="p-1.5 text-gray-400 hover:bg-gray-700 rounded transition-colors"
                      >
                        <ExternalLink className="w-4 h-4" />
                      </a>
                      <button
                        onClick={() => handleUnpublish(page.id)}
                        className="p-1.5 text-gray-400 hover:bg-gray-700 rounded transition-colors"
                        title="Unpublish"
                      >
                        <Eye className="w-4 h-4" />
                      </button>
                    </>
                  ) : (
                    <button
                      onClick={() => handlePublish(page.id)}
                      className="flex-1 bg-blue-600 text-white px-3 py-1.5 rounded hover:bg-blue-700 transition-colors text-sm"
                    >
                      Publish
                    </button>
                  )}

                  <button
                    onClick={() => handleDelete(page.id)}
                    className="p-1.5 text-red-500 hover:bg-red-900/20 rounded transition-colors"
                  >
                    <Trash2 className="w-4 h-4" />
                  </button>
                </div>
              </div>
            </div>
          ))}
        </div>
      )}
    </div>
<<<<<<< HEAD
  )
=======
  );
>>>>>>> 9971f20d
}

export default function LandingPagesPage() {
  return (
    <DashboardLayout userData={null}>
      <Suspense
        fallback={
          <div className="flex items-center justify-center min-h-screen">
            <div className="animate-spin rounded-full h-12 w-12 border-b-2 border-orange-500"></div>
          </div>
        }
      >
        <LandingPagesContent />
      </Suspense>
    </DashboardLayout>
<<<<<<< HEAD
  )
=======
  );
>>>>>>> 9971f20d
}<|MERGE_RESOLUTION|>--- conflicted
+++ resolved
@@ -1,13 +1,5 @@
 "use client";
 
-<<<<<<< HEAD
-import { Suspense, useState, useEffect } from 'react'
-import { useRouter } from 'next/navigation'
-import Link from 'next/link'
-import { Plus, Eye, Edit, Trash2, Copy, ExternalLink, MoreVertical, Wand2 } from 'lucide-react'
-import { AITemplateImport } from '@/app/components/landing-builder/AITemplateImport'
-import DashboardLayout from '@/app/components/DashboardLayout'
-=======
 import { Suspense, useState, useEffect } from "react";
 import { useRouter } from "next/navigation";
 import Link from "next/link";
@@ -23,7 +15,6 @@
 } from "lucide-react";
 import { AITemplateImport } from "@/app/components/landing-builder/AITemplateImport";
 import DashboardLayout from "@/app/components/DashboardLayout";
->>>>>>> 9971f20d
 
 interface LandingPage {
   id: string;
@@ -41,17 +32,10 @@
 }
 
 function LandingPagesContent() {
-<<<<<<< HEAD
-  const [pages, setPages] = useState<LandingPage[]>([])
-  const [loading, setLoading] = useState(true)
-  const [showAIImport, setShowAIImport] = useState(false)
-  const router = useRouter()
-=======
   const [pages, setPages] = useState<LandingPage[]>([]);
   const [loading, setLoading] = useState(true);
   const [showAIImport, setShowAIImport] = useState(false);
   const router = useRouter();
->>>>>>> 9971f20d
 
   useEffect(() => {
     fetchPages();
@@ -270,11 +254,7 @@
         </div>
       )}
     </div>
-<<<<<<< HEAD
-  )
-=======
   );
->>>>>>> 9971f20d
 }
 
 export default function LandingPagesPage() {
@@ -290,9 +270,5 @@
         <LandingPagesContent />
       </Suspense>
     </DashboardLayout>
-<<<<<<< HEAD
-  )
-=======
   );
->>>>>>> 9971f20d
 }