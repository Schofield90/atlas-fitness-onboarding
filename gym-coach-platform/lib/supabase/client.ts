import { createClient } from '@supabase/supabase-js'

<<<<<<< HEAD
// Lazy initialization to prevent build-time errors
let _supabase: ReturnType<typeof createClient> | null = null

export function getSupabase() {
  if (!_supabase) {
    const supabaseUrl = process.env.NEXT_PUBLIC_SUPABASE_URL
    const supabaseAnonKey = process.env.NEXT_PUBLIC_SUPABASE_ANON_KEY
    
    if (!supabaseUrl || !supabaseAnonKey) {
      throw new Error('Missing Supabase environment variables')
    }
    
    _supabase = createClient(supabaseUrl, supabaseAnonKey)
  }
  
  return _supabase
}

// Backward compatibility exports
export const supabase = new Proxy({} as any, {
  get(target, prop) {
    return getSupabase()[prop as keyof ReturnType<typeof createClient>]
  }
})
=======
const supabaseUrl = process.env.NEXT_PUBLIC_SUPABASE_URL || ''
const supabaseAnonKey = process.env.NEXT_PUBLIC_SUPABASE_ANON_KEY || ''

// Create client only if both environment variables are present
export const supabase = supabaseUrl && supabaseAnonKey 
  ? createClient(supabaseUrl, supabaseAnonKey)
  : null as any
>>>>>>> 24f8dfd2

export default supabase<|MERGE_RESOLUTION|>--- conflicted
+++ resolved
@@ -1,31 +1,5 @@
 import { createClient } from '@supabase/supabase-js'
 
-<<<<<<< HEAD
-// Lazy initialization to prevent build-time errors
-let _supabase: ReturnType<typeof createClient> | null = null
-
-export function getSupabase() {
-  if (!_supabase) {
-    const supabaseUrl = process.env.NEXT_PUBLIC_SUPABASE_URL
-    const supabaseAnonKey = process.env.NEXT_PUBLIC_SUPABASE_ANON_KEY
-    
-    if (!supabaseUrl || !supabaseAnonKey) {
-      throw new Error('Missing Supabase environment variables')
-    }
-    
-    _supabase = createClient(supabaseUrl, supabaseAnonKey)
-  }
-  
-  return _supabase
-}
-
-// Backward compatibility exports
-export const supabase = new Proxy({} as any, {
-  get(target, prop) {
-    return getSupabase()[prop as keyof ReturnType<typeof createClient>]
-  }
-})
-=======
 const supabaseUrl = process.env.NEXT_PUBLIC_SUPABASE_URL || ''
 const supabaseAnonKey = process.env.NEXT_PUBLIC_SUPABASE_ANON_KEY || ''
 
@@ -33,6 +7,5 @@
 export const supabase = supabaseUrl && supabaseAnonKey 
   ? createClient(supabaseUrl, supabaseAnonKey)
   : null as any
->>>>>>> 24f8dfd2
 
 export default supabase