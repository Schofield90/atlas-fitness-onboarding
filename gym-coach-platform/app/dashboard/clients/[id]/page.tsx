'use client';

import { useState, useEffect } from 'react';
import { useRouter } from 'next/navigation';
import { Card, CardContent, CardHeader, CardTitle } from '@/components/ui/card';
import { Button } from '@/components/ui/button';
import { Badge } from '@/components/ui/badge';
import { Alert, AlertDescription } from '@/components/ui/alert';
import { 
  ArrowLeft, 
  Mail, 
  Phone, 
  Calendar, 
  CreditCard, 
  User, 
  Copy, 
  Check,
  Send,
  Key,
  ExternalLink,
  FileText,
  Plus,
  Clock,
  CheckCircle,
  AlertTriangle
} from 'lucide-react';
import { createClientComponentClient } from '@supabase/auth-helpers-nextjs';
import { toast } from 'react-hot-toast';
import { formatBritishDate, formatBritishDateTime } from '@/lib/utils/british-format';
import { BodyCompositionSection } from '@/components/clients/BodyCompositionSection';
import ClientMessaging from '@/components/messaging/ClientMessaging';

interface Client {
  id: string;
  name: string;
  email: string;
  phone: string;
  status: string;
  created_at: string;
  date_of_birth?: string;
  emergency_contact?: string;
  notes?: string;
  tags?: string[];
  assigned_to?: string;
  organization_id: string;
}

interface PortalAccess {
  id: string;
  access_code: string;
  magic_link_token: string;
  is_claimed: boolean;
  claimed_at?: string;
  expires_at: string;
  welcome_email_sent: boolean;
  welcome_email_sent_at?: string;
}

interface Waiver {
  id: string;
  title: string;
  content: string;
  version: number;
  is_active: boolean;
  required_for: string[];
  created_at: string;
  updated_at: string;
}

interface CustomerWaiver {
  id: string;
  customer_id: string;
  waiver_id: string;
  signed_at: string;
  signature_data?: string;
  ip_address?: string;
  waiver: Waiver;
}

interface PendingWaiverAssignment {
  id: string;
  client_id: string;
  waiver_id: string;
  assigned_at: string;
  expires_at: string;
  status: string;
  waiver: Waiver;
}

export default function ClientDetailPage({ params }: { params: { id: string } }) {
  const router = useRouter();
  const [client, setClient] = useState<Client | null>(null);
  const [portalAccess, setPortalAccess] = useState<PortalAccess | null>(null);
  const [customerWaivers, setCustomerWaivers] = useState<CustomerWaiver[]>([]);
  const [pendingWaivers, setPendingWaivers] = useState<PendingWaiverAssignment[]>([]);
  const [availableWaivers, setAvailableWaivers] = useState<Waiver[]>([]);
  const [loading, setLoading] = useState(true);
  const [waiversLoading, setWaiversLoading] = useState(false);
  const [copied, setCopied] = useState(false);
  const [sendingEmail, setSendingEmail] = useState(false);
  const [assigningWaiver, setAssigningWaiver] = useState(false);
  const supabase = createClientComponentClient();

  useEffect(() => {
    if (params.id) {
      loadClient();
      loadWaivers();
    }
  }, [params.id]);

  const loadClient = async () => {
    try {
      // Get client details
      const { data: clientData, error: clientError } = await supabase
        .from('clients')
        .select('*')
        .eq('id', params.id)
        .single();

      if (clientError) throw clientError;
      setClient(clientData);

      // Get portal access
      const { data: accessData, error: accessError } = await supabase
        .from('client_portal_access')
        .select('*')
        .eq('client_id', params.id)
        .single();

      if (!accessError && accessData) {
        setPortalAccess(accessData);
      }
    } catch (error) {
      console.error('Error loading client:', error);
      toast.error('Failed to load client details');
    } finally {
      setLoading(false);
    }
  };

  const copyToClipboard = async (text: string) => {
    try {
      await navigator.clipboard.writeText(text);
      setCopied(true);
      setTimeout(() => setCopied(false), 2000);
      toast.success('Copied to clipboard');
    } catch (error) {
      toast.error('Failed to copy');
    }
  };

  const sendWelcomeEmail = async () => {
    setSendingEmail(true);
    try {
      const response = await fetch(`/api/clients/${params.id}/send-welcome`, {
        method: 'POST'
      });

      if (!response.ok) {
        throw new Error('Failed to send email');
      }

      toast.success('Welcome email sent successfully');
      await loadClient(); // Reload to get updated status
    } catch (error) {
      console.error('Error sending email:', error);
      toast.error('Failed to send welcome email');
    } finally {
      setSendingEmail(false);
    }
  };

  const resendWelcomeEmail = async () => {
    setSendingEmail(true);
    try {
      const response = await fetch(`/api/clients/${params.id}/resend-welcome`, {
        method: 'POST'
      });

      if (!response.ok) {
        throw new Error('Failed to resend email');
      }

      toast.success('Welcome email resent successfully');
    } catch (error) {
      console.error('Error resending email:', error);
      toast.error('Failed to resend welcome email');
    } finally {
      setSendingEmail(false);
    }
  };

  const loadWaivers = async () => {
    setWaiversLoading(true);
    try {
      // Load customer waivers (signed)
      const { data: customerWaiversData, error: customerWaiversError } = await supabase
        .from('customer_waivers')
        .select(`
          id,
          customer_id,
          waiver_id,
          signed_at,
          signature_data,
          ip_address,
          waivers:waiver_id (
            id,
            title,
            content,
            version,
            is_active,
            required_for,
            created_at,
            updated_at
          )
        `)
        .eq('customer_id', params.id);

      if (customerWaiversError) throw customerWaiversError;

      // Transform the data to match our interface
      const transformedWaivers = customerWaiversData?.map(cw => ({
        ...cw,
        waiver: Array.isArray(cw.waivers) ? cw.waivers[0] : cw.waivers
      })) || [];

      setCustomerWaivers(transformedWaivers);

      // Load pending waiver assignments
      const { data: pendingWaiversData, error: pendingWaiversError } = await supabase
        .from('pending_waiver_assignments')
        .select(`
          id,
          client_id,
          waiver_id,
          assigned_at,
          expires_at,
          status,
          waivers:waiver_id (
            id,
            title,
            content,
            version,
            is_active,
            required_for,
            created_at,
            updated_at
          )
        `)
        .eq('client_id', params.id)
        .eq('status', 'pending');

      if (pendingWaiversError) throw pendingWaiversError;

      // Transform the data
      const transformedPendingWaivers = pendingWaiversData?.map(pw => ({
        ...pw,
        waiver: Array.isArray(pw.waivers) ? pw.waivers[0] : pw.waivers
      })) || [];

      setPendingWaivers(transformedPendingWaivers);

      // Load available waivers
      const { data: availableWaiversData, error: availableWaiversError } = await supabase
        .from('waivers')
        .select('*')
        .eq('is_active', true);

      if (availableWaiversError) throw availableWaiversError;
      setAvailableWaivers(availableWaiversData || []);

    } catch (error) {
      console.error('Error loading waivers:', error);
      toast.error('Failed to load waivers');
    } finally {
      setWaiversLoading(false);
    }
  };

  const assignWaiver = async (waiverId: string) => {
    setAssigningWaiver(true);
    try {
      const response = await fetch(`/api/clients/${params.id}/assign-waiver`, {
        method: 'POST',
        headers: {
          'Content-Type': 'application/json',
        },
        body: JSON.stringify({ waiverId }),
      });

      if (!response.ok) {
        throw new Error('Failed to assign waiver');
      }

      toast.success('Waiver assigned successfully! Push notification sent to client.');
      await loadWaivers(); // Reload waivers
    } catch (error) {
      console.error('Error assigning waiver:', error);
      toast.error('Failed to assign waiver');
    } finally {
      setAssigningWaiver(false);
    }
  };

  if (loading) {
    return (
      <div className="flex items-center justify-center min-h-screen">
        <div className="animate-spin rounded-full h-12 w-12 border-b-2 border-primary"></div>
      </div>
    );
  }

  if (!client) {
    return (
      <div className="p-6">
        <Alert variant="destructive">
          <AlertDescription>Client not found</AlertDescription>
        </Alert>
      </div>
    );
  }

  const portalUrl = `${process.env.NEXT_PUBLIC_APP_URL || window.location.origin}/client-portal/login`;

  return (
    <div className="max-w-6xl mx-auto p-6 space-y-6">
      {/* Header */}
      <div className="flex items-center justify-between">
        <div className="flex items-center gap-4">
          <Button
            variant="ghost"
            size="sm"
            onClick={() => router.push('/dashboard/clients')}
          >
            <ArrowLeft className="h-4 w-4 mr-2" />
            Back to Clients
          </Button>
          <h1 className="text-3xl font-bold">{client.name}</h1>
          <Badge variant={client.status === 'active' ? 'default' : 'secondary'}>
            {client.status}
          </Badge>
        </div>
      </div>

      {/* Contact Information */}
      <Card>
        <CardHeader>
          <CardTitle>Contact Information</CardTitle>
        </CardHeader>
        <CardContent className="space-y-4">
          <div className="grid grid-cols-1 md:grid-cols-2 gap-4">
            <div className="flex items-center gap-3">
              <Mail className="h-5 w-5 text-muted-foreground" />
              <div>
                <p className="text-sm text-muted-foreground">Email</p>
                <p className="font-medium">{client.email || 'Not provided'}</p>
              </div>
            </div>
            <div className="flex items-center gap-3">
              <Phone className="h-5 w-5 text-muted-foreground" />
              <div>
                <p className="text-sm text-muted-foreground">Phone</p>
                <p className="font-medium">{client.phone || 'Not provided'}</p>
              </div>
            </div>
            <div className="flex items-center gap-3">
              <Calendar className="h-5 w-5 text-muted-foreground" />
              <div>
                <p className="text-sm text-muted-foreground">Member Since</p>
                <p className="font-medium">{formatBritishDate(client.created_at)}</p>
              </div>
            </div>
            {client.date_of_birth && (
              <div className="flex items-center gap-3">
                <User className="h-5 w-5 text-muted-foreground" />
                <div>
                  <p className="text-sm text-muted-foreground">Date of Birth</p>
                  <p className="font-medium">{formatBritishDate(client.date_of_birth)}</p>
                </div>
              </div>
            )}
          </div>
        </CardContent>
      </Card>

      {/* Portal Access */}
      <Card>
        <CardHeader>
          <CardTitle className="flex items-center gap-2">
            <Key className="h-5 w-5" />
            Client Portal Access
          </CardTitle>
        </CardHeader>
        <CardContent>
          {portalAccess ? (
            <div className="space-y-6">
              {/* Access Code */}
              <div className="bg-gray-50 p-6 rounded-lg space-y-4">
                <div>
                  <p className="text-sm text-muted-foreground mb-2">Access Code</p>
                  <div className="flex items-center gap-3">
                    <code className="text-2xl font-mono bg-white px-4 py-2 rounded border">
                      {portalAccess.access_code}
                    </code>
                    <Button
                      size="sm"
                      variant="outline"
                      onClick={() => copyToClipboard(portalAccess.access_code)}
                    >
                      {copied ? <Check className="h-4 w-4" /> : <Copy className="h-4 w-4" />}
                    </Button>
                  </div>
                  <p className="text-xs text-muted-foreground mt-2">
                    Client can use this code at: {portalUrl}
                  </p>
                </div>

                {/* Status */}
                <div className="grid grid-cols-1 md:grid-cols-3 gap-4">
                  <div>
                    <p className="text-sm text-muted-foreground">Status</p>
                    <Badge variant={portalAccess.is_claimed ? 'default' : 'secondary'}>
                      {portalAccess.is_claimed ? 'Claimed' : 'Unclaimed'}
                    </Badge>
                  </div>
                  <div>
                    <p className="text-sm text-muted-foreground">Welcome Email</p>
                    <Badge variant={portalAccess.welcome_email_sent ? 'default' : 'secondary'}>
                      {portalAccess.welcome_email_sent ? 'Sent' : 'Not Sent'}
                    </Badge>
                  </div>
                  <div>
                    <p className="text-sm text-muted-foreground">Expires</p>
                    <p className="text-sm font-medium">{formatBritishDate(portalAccess.expires_at)}</p>
                  </div>
                </div>

                {portalAccess.claimed_at && (
                  <div>
                    <p className="text-sm text-muted-foreground">Claimed At</p>
                    <p className="text-sm">{formatBritishDateTime(portalAccess.claimed_at)}</p>
                  </div>
                )}

                {portalAccess.welcome_email_sent_at && (
                  <div>
                    <p className="text-sm text-muted-foreground">Email Sent At</p>
                    <p className="text-sm">{formatBritishDateTime(portalAccess.welcome_email_sent_at)}</p>
                  </div>
                )}
              </div>

              {/* Actions */}
              <div className="flex gap-3">
                {!portalAccess.welcome_email_sent && client.email && (
                  <Button
                    onClick={sendWelcomeEmail}
                    disabled={sendingEmail}
                  >
                    <Send className="h-4 w-4 mr-2" />
                    {sendingEmail ? 'Sending...' : 'Send Welcome Email'}
                  </Button>
                )}
                {portalAccess.welcome_email_sent && client.email && !portalAccess.is_claimed && (
                  <Button
                    variant="outline"
                    onClick={resendWelcomeEmail}
                    disabled={sendingEmail}
                  >
                    <Send className="h-4 w-4 mr-2" />
                    {sendingEmail ? 'Sending...' : 'Resend Welcome Email'}
                  </Button>
                )}
                <Button
                  variant="outline"
                  onClick={() => window.open(portalUrl, '_blank')}
                >
                  <ExternalLink className="h-4 w-4 mr-2" />
                  View Portal Login
                </Button>
              </div>

              {!client.email && (
                <Alert>
                  <AlertDescription>
                    Add an email address to this client's profile to send welcome emails.
                  </AlertDescription>
                </Alert>
              )}
            </div>
          ) : (
            <Alert>
              <AlertDescription>
                No portal access found. Creating access code...
              </AlertDescription>
            </Alert>
          )}
        </CardContent>
      </Card>

      {/* Body Composition */}
      <BodyCompositionSection clientId={client.id} clientPhone={client.phone} />

<<<<<<< HEAD
      {/* Client Messages */}
      <ClientMessaging 
        clientId={client.id}
        clientName={client.name}
        clientEmail={client.email}
      />
=======
      {/* Waivers */}
      <Card>
        <CardHeader>
          <CardTitle className="flex items-center gap-2">
            <FileText className="h-5 w-5" />
            Waivers
          </CardTitle>
        </CardHeader>
        <CardContent>
          {waiversLoading ? (
            <div className="flex items-center justify-center py-8">
              <div className="animate-spin rounded-full h-8 w-8 border-b-2 border-primary"></div>
            </div>
          ) : (
            <div className="space-y-6">
              {/* Signed Waivers */}
              {customerWaivers.length > 0 && (
                <div>
                  <h4 className="text-lg font-semibold mb-3">Signed Waivers</h4>
                  <div className="space-y-3">
                    {customerWaivers.map((customerWaiver) => (
                      <div key={customerWaiver.id} className="flex items-center justify-between p-4 bg-green-50 rounded-lg border border-green-200">
                        <div className="flex items-center gap-3">
                          <CheckCircle className="h-5 w-5 text-green-600" />
                          <div>
                            <p className="font-medium">{customerWaiver.waiver.title}</p>
                            <p className="text-sm text-muted-foreground">
                              Signed on {formatBritishDateTime(customerWaiver.signed_at)}
                            </p>
                            <div className="flex gap-2 mt-1">
                              {customerWaiver.waiver.required_for?.map((req) => (
                                <Badge key={req} variant="secondary" className="text-xs">
                                  {req}
                                </Badge>
                              ))}
                            </div>
                          </div>
                        </div>
                        <Badge variant="default" className="bg-green-600">
                          Signed
                        </Badge>
                      </div>
                    ))}
                  </div>
                </div>
              )}

              {/* Pending Waivers */}
              {pendingWaivers.length > 0 && (
                <div>
                  <h4 className="text-lg font-semibold mb-3">Pending Waivers</h4>
                  <div className="space-y-3">
                    {pendingWaivers.map((pendingWaiver) => (
                      <div key={pendingWaiver.id} className="flex items-center justify-between p-4 bg-orange-50 rounded-lg border border-orange-200">
                        <div className="flex items-center gap-3">
                          <Clock className="h-5 w-5 text-orange-600" />
                          <div>
                            <p className="font-medium">{pendingWaiver.waiver.title}</p>
                            <p className="text-sm text-muted-foreground">
                              Assigned on {formatBritishDateTime(pendingWaiver.assigned_at)}
                            </p>
                            <p className="text-sm text-muted-foreground">
                              Expires on {formatBritishDate(pendingWaiver.expires_at)}
                            </p>
                            <div className="flex gap-2 mt-1">
                              {pendingWaiver.waiver.required_for?.map((req) => (
                                <Badge key={req} variant="secondary" className="text-xs">
                                  {req}
                                </Badge>
                              ))}
                            </div>
                          </div>
                        </div>
                        <Badge variant="outline" className="text-orange-600 border-orange-600">
                          Pending Signature
                        </Badge>
                      </div>
                    ))}
                  </div>
                </div>
              )}

              {/* Available Waivers to Assign */}
              <div>
                <div className="flex items-center justify-between mb-3">
                  <h4 className="text-lg font-semibold">Available Waivers</h4>
                  <Button
                    onClick={() => window.open('/dashboard/settings/waivers', '_blank')}
                    variant="outline"
                    size="sm"
                  >
                    <Plus className="h-4 w-4 mr-2" />
                    Manage Templates
                  </Button>
                </div>

                {availableWaivers.length === 0 ? (
                  <Alert>
                    <AlertTriangle className="h-4 w-4" />
                    <AlertDescription>
                      No waiver templates available. Create waiver templates first to assign them to clients.
                    </AlertDescription>
                  </Alert>
                ) : (
                  <div className="space-y-3">
                    {availableWaivers
                      .filter(waiver => 
                        !customerWaivers.some(cw => cw.waiver_id === waiver.id) &&
                        !pendingWaivers.some(pw => pw.waiver_id === waiver.id)
                      )
                      .map((waiver) => (
                        <div key={waiver.id} className="flex items-center justify-between p-4 bg-gray-50 rounded-lg border">
                          <div className="flex items-center gap-3">
                            <Clock className="h-5 w-5 text-orange-600" />
                            <div>
                              <p className="font-medium">{waiver.title}</p>
                              <p className="text-sm text-muted-foreground">
                                Version {waiver.version} • Created {formatBritishDate(waiver.created_at)}
                              </p>
                              <div className="flex gap-2 mt-1">
                                {waiver.required_for?.map((req) => (
                                  <Badge key={req} variant="secondary" className="text-xs">
                                    {req}
                                  </Badge>
                                ))}
                              </div>
                            </div>
                          </div>
                          <Button
                            onClick={() => assignWaiver(waiver.id)}
                            disabled={assigningWaiver}
                            size="sm"
                          >
                            <Send className="h-4 w-4 mr-2" />
                            {assigningWaiver ? 'Assigning...' : 'Assign & Notify'}
                          </Button>
                        </div>
                      ))}
                    
                    {availableWaivers.every(waiver => 
                      customerWaivers.some(cw => cw.waiver_id === waiver.id) ||
                      pendingWaivers.some(pw => pw.waiver_id === waiver.id)
                    ) && (
                      <Alert>
                        <CheckCircle className="h-4 w-4" />
                        <AlertDescription>
                          All available waivers have been assigned to this client.
                        </AlertDescription>
                      </Alert>
                    )}
                  </div>
                )}
              </div>
            </div>
          )}
        </CardContent>
      </Card>
>>>>>>> defd0bd5

      {/* Additional Information */}
      {client.notes && (
        <Card>
          <CardHeader>
            <CardTitle>Notes</CardTitle>
          </CardHeader>
          <CardContent>
            <p className="whitespace-pre-wrap">{client.notes}</p>
          </CardContent>
        </Card>
      )}
    </div>
  );
}<|MERGE_RESOLUTION|>--- conflicted
+++ resolved
@@ -501,14 +501,13 @@
       {/* Body Composition */}
       <BodyCompositionSection clientId={client.id} clientPhone={client.phone} />
 
-<<<<<<< HEAD
       {/* Client Messages */}
       <ClientMessaging 
         clientId={client.id}
         clientName={client.name}
         clientEmail={client.email}
       />
-=======
+
       {/* Waivers */}
       <Card>
         <CardHeader>
@@ -666,7 +665,6 @@
           )}
         </CardContent>
       </Card>
->>>>>>> defd0bd5
 
       {/* Additional Information */}
       {client.notes && (
