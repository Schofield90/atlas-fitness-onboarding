import { NextRequest, NextResponse } from 'next/server';
import { Resend } from 'resend';
import { createRouteHandlerClient } from '@supabase/auth-helpers-nextjs';
import { cookies } from 'next/headers';

<<<<<<< HEAD
// Lazy initialization to prevent build-time errors
let _resend: Resend | null = null;

function getResend() {
  if (!_resend) {
    const apiKey = process.env.RESEND_API_KEY;
    if (!apiKey) {
      throw new Error('RESEND_API_KEY environment variable is required');
    }
    _resend = new Resend(apiKey);
  }
  return _resend;
}
=======
// Initialize Resend client with conditional check for API key
const resend = process.env.RESEND_API_KEY ? new Resend(process.env.RESEND_API_KEY) : null;
>>>>>>> 24f8dfd2

export async function POST(request: NextRequest) {
  try {
    const supabase = createRouteHandlerClient({ cookies });
    
    // Get current user
    const { data: { user } } = await supabase.auth.getUser();
    if (!user) {
      return NextResponse.json({ error: 'Unauthorized' }, { status: 401 });
    }

    const { to, subject, html, text } = await request.json();

    if (!to || !subject || (!html && !text)) {
      return NextResponse.json(
        { error: 'Missing required fields: to, subject, and either html or text' },
        { status: 400 }
      );
    }

    // Get user's organization for from email
    const { data: profile } = await supabase
      .from('profiles')
      .select('organization_id')
      .eq('id', user.id)
      .single();

    const { data: organization } = await supabase
      .from('organizations')
      .select('name, email')
      .eq('id', profile.organization_id)
      .single();

    const fromEmail = organization?.email || 'noreply@atlasfitness.co.uk';
    const fromName = organization?.name || 'Atlas Fitness';

    // Send email via Resend
<<<<<<< HEAD
    const { data, error } = await getResend().emails.send({
=======
    if (!resend) {
      console.error('Resend API key not configured');
      return NextResponse.json(
        { error: 'Email service not configured' },
        { status: 503 }
      );
    }

    const { data, error } = await resend.emails.send({
>>>>>>> 24f8dfd2
      from: `${fromName} <${fromEmail}>`,
      to: Array.isArray(to) ? to : [to],
      subject,
      html,
      text,
    });

    if (error) {
      console.error('Resend error:', error);
      return NextResponse.json({ error: error.message }, { status: 400 });
    }

    // Log email in database
    await supabase.from('email_logs').insert({
      organization_id: profile.organization_id,
      to_email: to,
      from_email: fromEmail,
      subject,
      body: html || text,
      status: 'sent',
      message_id: data?.id,
    });

    return NextResponse.json({ success: true, data });
  } catch (error) {
    console.error('Error sending email:', error);
    return NextResponse.json(
      { error: 'Failed to send email' },
      { status: 500 }
    );
  }
}<|MERGE_RESOLUTION|>--- conflicted
+++ resolved
@@ -3,24 +3,8 @@
 import { createRouteHandlerClient } from '@supabase/auth-helpers-nextjs';
 import { cookies } from 'next/headers';
 
-<<<<<<< HEAD
-// Lazy initialization to prevent build-time errors
-let _resend: Resend | null = null;
-
-function getResend() {
-  if (!_resend) {
-    const apiKey = process.env.RESEND_API_KEY;
-    if (!apiKey) {
-      throw new Error('RESEND_API_KEY environment variable is required');
-    }
-    _resend = new Resend(apiKey);
-  }
-  return _resend;
-}
-=======
 // Initialize Resend client with conditional check for API key
 const resend = process.env.RESEND_API_KEY ? new Resend(process.env.RESEND_API_KEY) : null;
->>>>>>> 24f8dfd2
 
 export async function POST(request: NextRequest) {
   try {
@@ -58,9 +42,6 @@
     const fromName = organization?.name || 'Atlas Fitness';
 
     // Send email via Resend
-<<<<<<< HEAD
-    const { data, error } = await getResend().emails.send({
-=======
     if (!resend) {
       console.error('Resend API key not configured');
       return NextResponse.json(
@@ -70,7 +51,6 @@
     }
 
     const { data, error } = await resend.emails.send({
->>>>>>> 24f8dfd2
       from: `${fromName} <${fromEmail}>`,
       to: Array.isArray(to) ? to : [to],
       subject,
