import { NextRequest, NextResponse } from 'next/server'
<<<<<<< HEAD
import { createClient } from '@/lib/supabase/server'
import { handleApiRoute } from '@/lib/api/middleware'
import { leadsToCSV, generateExportFilename } from '@/lib/utils/csv-export'
import { Lead } from '@/types/database'

interface ExportQuery {
  format?: 'csv' | 'json'
  fields?: string
  status?: string
  search?: string
  limit?: string
  includeHeaders?: string
}

export async function GET(request: NextRequest) {
  try {
    // For now, create a simple supabase client - this should be replaced with proper auth
    const supabase = await createClient()
    
    // Get user from supabase auth
    const { data: { user }, error: authError } = await supabase.auth.getUser()
    if (authError || !user) {
      return NextResponse.json({ error: 'Unauthorized' }, { status: 401 })
    }

    // Get user organization
    const { data: userData, error: userError } = await supabase
      .from('users')
      .select('organization_id')
      .eq('id', user.id)
      .single()

    if (userError || !userData) {
      return NextResponse.json({ error: 'User not found' }, { status: 404 })
    }
    const { searchParams } = new URL(request.url)

    // Parse query parameters
    const query: ExportQuery = {
      format: (searchParams.get('format') || 'csv') as 'csv' | 'json',
      fields: searchParams.get('fields') || undefined,
      status: searchParams.get('status') || undefined,
      search: searchParams.get('search') || undefined,
      limit: searchParams.get('limit') || '1000',
      includeHeaders: searchParams.get('includeHeaders') || 'true'
    }

    // Validate limit
    const limit = parseInt(query.limit || '1000', 10)
    if (isNaN(limit) || limit <= 0 || limit > 10000) {
      return NextResponse.json(
        { error: 'Limit must be between 1 and 10000' },
        { status: 400 }
      )
    }

    // Build Supabase query
    let supabaseQuery = supabase
      .from('leads')
      .select('*')
      .eq('organization_id', userData.organization_id)
      .limit(limit)
      .order('created_at', { ascending: false })

    // Apply filters
    if (query.status) {
      supabaseQuery = supabaseQuery.eq('status', query.status)
    }

    if (query.search) {
      supabaseQuery = supabaseQuery.or(
        `name.ilike.%${query.search}%,email.ilike.%${query.search}%,phone.ilike.%${query.search}%`
      )
    }

    // Execute query
    const { data: leads, error } = await supabaseQuery

    if (error) {
      console.error('Database error:', error)
      return NextResponse.json(
        { error: 'Failed to fetch leads' },
        { status: 500 }
      )
    }

    if (!leads || leads.length === 0) {
      return NextResponse.json(
        { error: 'No leads found matching the criteria' },
        { status: 404 }
      )
    }

    // Handle JSON export
    if (query.format === 'json') {
      return NextResponse.json({
        data: leads,
        meta: {
          total: leads.length,
          exported_at: new Date().toISOString(),
          organization_id: userData.organization_id
        }
      })
    }

    // Handle CSV export
    let fieldsToExport: (keyof Lead)[]

    if (query.fields) {
      // Parse custom field selection
      const requestedFields = query.fields.split(',').map(f => f.trim()) as (keyof Lead)[]
      const validFields: (keyof Lead)[] = [
        'name', 'email', 'phone', 'status', 'source', 'lead_score', 
        'qualification_notes', 'created_at', 'updated_at'
      ]
      fieldsToExport = requestedFields.filter(field => validFields.includes(field))
      
      if (fieldsToExport.length === 0) {
        fieldsToExport = validFields
      }
    } else {
      // Default fields for CSV export
      fieldsToExport = [
        'name', 'email', 'phone', 'status', 'source', 'lead_score', 
        'qualification_notes', 'created_at'
      ]
    }

    // Generate CSV content
    const csvContent = leadsToCSV(leads as Lead[], {
      fields: fieldsToExport,
      includeHeaders: query.includeHeaders === 'true'
    })

    // Generate filename
    const filename = generateExportFilename('leads')

    // Return CSV response
    return new NextResponse(csvContent, {
      status: 200,
      headers: {
        'Content-Type': 'text/csv; charset=utf-8',
        'Content-Disposition': `attachment; filename="${filename}"`,
        'X-Total-Records': leads.length.toString(),
        'X-Export-Date': new Date().toISOString()
      }
    })

  } catch (error) {
    console.error('Export error:', error)
    return NextResponse.json(
      { 
        error: 'Internal server error',
        message: error instanceof Error ? error.message : 'Unknown error'
      },
      { status: 500 }
    )
  }
}

export async function POST(request: NextRequest) {
  try {
    // For now, create a simple supabase client - this should be replaced with proper auth
    const supabase = await createClient()
    
    // Get user from supabase auth
    const { data: { user }, error: authError } = await supabase.auth.getUser()
    if (authError || !user) {
      return NextResponse.json({ error: 'Unauthorized' }, { status: 401 })
    }

    // Get user organization
    const { data: userData, error: userError } = await supabase
      .from('users')
      .select('organization_id')
      .eq('id', user.id)
      .single()

    if (userError || !userData) {
      return NextResponse.json({ error: 'User not found' }, { status: 404 })
    }
    const body = await request.json()

    // Extract lead IDs from request body
    const { leadIds, format = 'csv', fields } = body

    if (!leadIds || !Array.isArray(leadIds) || leadIds.length === 0) {
      return NextResponse.json(
        { error: 'Lead IDs are required' },
        { status: 400 }
      )
    }

    if (leadIds.length > 10000) {
      return NextResponse.json(
        { error: 'Cannot export more than 10000 leads at once' },
        { status: 400 }
      )
    }

    // Fetch specific leads
    const { data: leads, error } = await supabase
      .from('leads')
      .select('*')
      .eq('organization_id', userData.organization_id)
      .in('id', leadIds)
      .order('created_at', { ascending: false })

    if (error) {
      console.error('Database error:', error)
      return NextResponse.json(
        { error: 'Failed to fetch leads' },
        { status: 500 }
      )
    }

    if (!leads || leads.length === 0) {
      return NextResponse.json(
        { error: 'No leads found with the provided IDs' },
        { status: 404 }
      )
    }

    // Handle JSON export
    if (format === 'json') {
      return NextResponse.json({
        data: leads,
        meta: {
          total: leads.length,
          requested: leadIds.length,
          exported_at: new Date().toISOString(),
          organization_id: userData.organization_id
        }
      })
    }

    // Handle CSV export
    let fieldsToExport: (keyof Lead)[]

    if (fields && Array.isArray(fields)) {
      const validFields: (keyof Lead)[] = [
        'name', 'email', 'phone', 'status', 'source', 'lead_score', 
        'qualification_notes', 'created_at', 'updated_at'
      ]
      fieldsToExport = fields.filter(field => validFields.includes(field))
      
      if (fieldsToExport.length === 0) {
        fieldsToExport = validFields
      }
    } else {
      fieldsToExport = [
        'name', 'email', 'phone', 'status', 'source', 'lead_score', 
        'qualification_notes', 'created_at'
      ]
    }

    // Generate CSV content
    const csvContent = leadsToCSV(leads as Lead[], {
      fields: fieldsToExport,
      includeHeaders: true
    })

    // Generate filename
    const filename = generateExportFilename('leads-selected')

    // Return CSV response
    return new NextResponse(csvContent, {
      status: 200,
      headers: {
        'Content-Type': 'text/csv; charset=utf-8',
        'Content-Disposition': `attachment; filename="${filename}"`,
        'X-Total-Records': leads.length.toString(),
        'X-Requested-Records': leadIds.length.toString(),
        'X-Export-Date': new Date().toISOString()
      }
    })

  } catch (error) {
    console.error('Export error:', error)
    return NextResponse.json(
      { 
        error: 'Internal server error',
        message: error instanceof Error ? error.message : 'Unknown error'
      },
      { status: 500 }
    )
  }
=======

export async function GET(request: NextRequest) {
  return NextResponse.json({ 
    message: 'Export endpoint not implemented yet',
    status: 'stub' 
  })
}

export async function POST(request: NextRequest) {
  return NextResponse.json({ 
    message: 'Export endpoint not implemented yet',
    status: 'stub' 
  })
>>>>>>> 474ef533
}<|MERGE_RESOLUTION|>--- conflicted
+++ resolved
@@ -1,293 +1,4 @@
 import { NextRequest, NextResponse } from 'next/server'
-<<<<<<< HEAD
-import { createClient } from '@/lib/supabase/server'
-import { handleApiRoute } from '@/lib/api/middleware'
-import { leadsToCSV, generateExportFilename } from '@/lib/utils/csv-export'
-import { Lead } from '@/types/database'
-
-interface ExportQuery {
-  format?: 'csv' | 'json'
-  fields?: string
-  status?: string
-  search?: string
-  limit?: string
-  includeHeaders?: string
-}
-
-export async function GET(request: NextRequest) {
-  try {
-    // For now, create a simple supabase client - this should be replaced with proper auth
-    const supabase = await createClient()
-    
-    // Get user from supabase auth
-    const { data: { user }, error: authError } = await supabase.auth.getUser()
-    if (authError || !user) {
-      return NextResponse.json({ error: 'Unauthorized' }, { status: 401 })
-    }
-
-    // Get user organization
-    const { data: userData, error: userError } = await supabase
-      .from('users')
-      .select('organization_id')
-      .eq('id', user.id)
-      .single()
-
-    if (userError || !userData) {
-      return NextResponse.json({ error: 'User not found' }, { status: 404 })
-    }
-    const { searchParams } = new URL(request.url)
-
-    // Parse query parameters
-    const query: ExportQuery = {
-      format: (searchParams.get('format') || 'csv') as 'csv' | 'json',
-      fields: searchParams.get('fields') || undefined,
-      status: searchParams.get('status') || undefined,
-      search: searchParams.get('search') || undefined,
-      limit: searchParams.get('limit') || '1000',
-      includeHeaders: searchParams.get('includeHeaders') || 'true'
-    }
-
-    // Validate limit
-    const limit = parseInt(query.limit || '1000', 10)
-    if (isNaN(limit) || limit <= 0 || limit > 10000) {
-      return NextResponse.json(
-        { error: 'Limit must be between 1 and 10000' },
-        { status: 400 }
-      )
-    }
-
-    // Build Supabase query
-    let supabaseQuery = supabase
-      .from('leads')
-      .select('*')
-      .eq('organization_id', userData.organization_id)
-      .limit(limit)
-      .order('created_at', { ascending: false })
-
-    // Apply filters
-    if (query.status) {
-      supabaseQuery = supabaseQuery.eq('status', query.status)
-    }
-
-    if (query.search) {
-      supabaseQuery = supabaseQuery.or(
-        `name.ilike.%${query.search}%,email.ilike.%${query.search}%,phone.ilike.%${query.search}%`
-      )
-    }
-
-    // Execute query
-    const { data: leads, error } = await supabaseQuery
-
-    if (error) {
-      console.error('Database error:', error)
-      return NextResponse.json(
-        { error: 'Failed to fetch leads' },
-        { status: 500 }
-      )
-    }
-
-    if (!leads || leads.length === 0) {
-      return NextResponse.json(
-        { error: 'No leads found matching the criteria' },
-        { status: 404 }
-      )
-    }
-
-    // Handle JSON export
-    if (query.format === 'json') {
-      return NextResponse.json({
-        data: leads,
-        meta: {
-          total: leads.length,
-          exported_at: new Date().toISOString(),
-          organization_id: userData.organization_id
-        }
-      })
-    }
-
-    // Handle CSV export
-    let fieldsToExport: (keyof Lead)[]
-
-    if (query.fields) {
-      // Parse custom field selection
-      const requestedFields = query.fields.split(',').map(f => f.trim()) as (keyof Lead)[]
-      const validFields: (keyof Lead)[] = [
-        'name', 'email', 'phone', 'status', 'source', 'lead_score', 
-        'qualification_notes', 'created_at', 'updated_at'
-      ]
-      fieldsToExport = requestedFields.filter(field => validFields.includes(field))
-      
-      if (fieldsToExport.length === 0) {
-        fieldsToExport = validFields
-      }
-    } else {
-      // Default fields for CSV export
-      fieldsToExport = [
-        'name', 'email', 'phone', 'status', 'source', 'lead_score', 
-        'qualification_notes', 'created_at'
-      ]
-    }
-
-    // Generate CSV content
-    const csvContent = leadsToCSV(leads as Lead[], {
-      fields: fieldsToExport,
-      includeHeaders: query.includeHeaders === 'true'
-    })
-
-    // Generate filename
-    const filename = generateExportFilename('leads')
-
-    // Return CSV response
-    return new NextResponse(csvContent, {
-      status: 200,
-      headers: {
-        'Content-Type': 'text/csv; charset=utf-8',
-        'Content-Disposition': `attachment; filename="${filename}"`,
-        'X-Total-Records': leads.length.toString(),
-        'X-Export-Date': new Date().toISOString()
-      }
-    })
-
-  } catch (error) {
-    console.error('Export error:', error)
-    return NextResponse.json(
-      { 
-        error: 'Internal server error',
-        message: error instanceof Error ? error.message : 'Unknown error'
-      },
-      { status: 500 }
-    )
-  }
-}
-
-export async function POST(request: NextRequest) {
-  try {
-    // For now, create a simple supabase client - this should be replaced with proper auth
-    const supabase = await createClient()
-    
-    // Get user from supabase auth
-    const { data: { user }, error: authError } = await supabase.auth.getUser()
-    if (authError || !user) {
-      return NextResponse.json({ error: 'Unauthorized' }, { status: 401 })
-    }
-
-    // Get user organization
-    const { data: userData, error: userError } = await supabase
-      .from('users')
-      .select('organization_id')
-      .eq('id', user.id)
-      .single()
-
-    if (userError || !userData) {
-      return NextResponse.json({ error: 'User not found' }, { status: 404 })
-    }
-    const body = await request.json()
-
-    // Extract lead IDs from request body
-    const { leadIds, format = 'csv', fields } = body
-
-    if (!leadIds || !Array.isArray(leadIds) || leadIds.length === 0) {
-      return NextResponse.json(
-        { error: 'Lead IDs are required' },
-        { status: 400 }
-      )
-    }
-
-    if (leadIds.length > 10000) {
-      return NextResponse.json(
-        { error: 'Cannot export more than 10000 leads at once' },
-        { status: 400 }
-      )
-    }
-
-    // Fetch specific leads
-    const { data: leads, error } = await supabase
-      .from('leads')
-      .select('*')
-      .eq('organization_id', userData.organization_id)
-      .in('id', leadIds)
-      .order('created_at', { ascending: false })
-
-    if (error) {
-      console.error('Database error:', error)
-      return NextResponse.json(
-        { error: 'Failed to fetch leads' },
-        { status: 500 }
-      )
-    }
-
-    if (!leads || leads.length === 0) {
-      return NextResponse.json(
-        { error: 'No leads found with the provided IDs' },
-        { status: 404 }
-      )
-    }
-
-    // Handle JSON export
-    if (format === 'json') {
-      return NextResponse.json({
-        data: leads,
-        meta: {
-          total: leads.length,
-          requested: leadIds.length,
-          exported_at: new Date().toISOString(),
-          organization_id: userData.organization_id
-        }
-      })
-    }
-
-    // Handle CSV export
-    let fieldsToExport: (keyof Lead)[]
-
-    if (fields && Array.isArray(fields)) {
-      const validFields: (keyof Lead)[] = [
-        'name', 'email', 'phone', 'status', 'source', 'lead_score', 
-        'qualification_notes', 'created_at', 'updated_at'
-      ]
-      fieldsToExport = fields.filter(field => validFields.includes(field))
-      
-      if (fieldsToExport.length === 0) {
-        fieldsToExport = validFields
-      }
-    } else {
-      fieldsToExport = [
-        'name', 'email', 'phone', 'status', 'source', 'lead_score', 
-        'qualification_notes', 'created_at'
-      ]
-    }
-
-    // Generate CSV content
-    const csvContent = leadsToCSV(leads as Lead[], {
-      fields: fieldsToExport,
-      includeHeaders: true
-    })
-
-    // Generate filename
-    const filename = generateExportFilename('leads-selected')
-
-    // Return CSV response
-    return new NextResponse(csvContent, {
-      status: 200,
-      headers: {
-        'Content-Type': 'text/csv; charset=utf-8',
-        'Content-Disposition': `attachment; filename="${filename}"`,
-        'X-Total-Records': leads.length.toString(),
-        'X-Requested-Records': leadIds.length.toString(),
-        'X-Export-Date': new Date().toISOString()
-      }
-    })
-
-  } catch (error) {
-    console.error('Export error:', error)
-    return NextResponse.json(
-      { 
-        error: 'Internal server error',
-        message: error instanceof Error ? error.message : 'Unknown error'
-      },
-      { status: 500 }
-    )
-  }
-=======
 
 export async function GET(request: NextRequest) {
   return NextResponse.json({ 
@@ -301,5 +12,4 @@
     message: 'Export endpoint not implemented yet',
     status: 'stub' 
   })
->>>>>>> 474ef533
 }