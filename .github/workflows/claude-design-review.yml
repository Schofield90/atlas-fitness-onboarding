--- conflicted
+++ resolved
@@ -7,13 +7,6 @@
       - 'app/**'
       - 'components/**'
       - 'lib/**'
-<<<<<<< HEAD
-      - 'supabase/**'
-      - 'pages/**'
-      - 'package.json'
-      - 'next.config.*'
-      - 'tsconfig.*'
-=======
       - 'pages/**'
       - 'supabase/**'
       - 'styles/**'
@@ -27,7 +20,6 @@
 permissions:
   contents: read
   pull-requests: write
->>>>>>> 4b8547bf
 
 jobs:
   design-review:
